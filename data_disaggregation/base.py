--- conflicted
+++ resolved
@@ -89,23 +89,18 @@
     threshold: float = 0.0,
     as_int: bool = False,
 ) -> Mapping[T, V]:
-<<<<<<< HEAD
-=======
+    # sanity check
 
-    # sanity check
-    
->>>>>>> ec770553
     result = {}
 
     size_f = size_f or group_idx_first(map)
     size_t = size_t or group_idx_second(map)
 
-    
     def _values(x):
         # TODO
         if isinstance(x, dict):
             return x.values()
-        else: # series
+        else:  # series
             return x.values
 
     assert all(v >= 0 for v in _values(map))
