--- conflicted
+++ resolved
@@ -17,10 +17,6 @@
     ".rst": "restructuredtext",
     ".md": "markdown",
 }
-<<<<<<< HEAD
-
-=======
->>>>>>> 052a1871
 pygments_style = "sphinx"
 html_logo = "_static/logo.svg"
 html_favicon = "_static/favicon.ico"
@@ -55,30 +51,4 @@
 napoleon_use_ivar = False
 napoleon_use_param = True
 napoleon_use_rtype = True
-<<<<<<< HEAD
-napoleon_use_keyword = True
-
-# Mathjax settings
-mathjax_path = "https://cdnjs.cloudflare.com/ajax/libs/mathjax/2.7.7/MathJax.js"
-mathjax_config = {
-    "extensions": ["tex2jax.js"],
-    "jax": ["input/TeX", "output/CommonHTML"],
-    "tex2jax": {
-        "inlineMath": [["$", "$"], ["\\(", "\\)"]],
-        "displayMath": [["$$", "$$"], ["\\[", "\\]"]],
-        "processEscapes": True,
-    },
-    "HTML-CSS": {"availableFonts": ["TeX"]},
-    "menuSettings": {"zoom": "Double-Click", "mpContext": True, "mpMouse": True},
-    "config": [],
-    "showProcessingMessages": False,
-    "messageStyle": "none",
-    "showMathMenu": False,
-    "displayAlign": "left",
-}
-
-# graphviz
-graphviz_output_format = "svg"  # svg | png
-=======
-napoleon_use_keyword = True
->>>>>>> 052a1871
+napoleon_use_keyword = True